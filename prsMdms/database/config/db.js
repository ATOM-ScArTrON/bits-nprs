import pkg from 'pg';
const { Pool } = pkg;
import path from 'path';
import { fileURLToPath } from 'url';
import fs from 'fs';

// Get current directory for ES modules
const __filename = fileURLToPath(import.meta.url);
const __dirname = path.dirname(__filename);

let localPool, remotePool = null;
const target = process.env.DB_TARGET || 'local' //Remote or Local Target Server

console.log(`🌐 Target database: ${target}`)

// Initialize PostgreSQL connection
export async function initDb() {
  try {
<<<<<<< HEAD
    // Create connection pool
    pool = new Pool({
      user: process.env.DB_USER || 'postgres',
      host: process.env.DB_HOST || 'localhost',
      database: process.env.DB_NAME || 'prs_mdms_db',
      password: process.env.DB_PASSWORD || 'password',
      port: process.env.DB_PORT || 5432,
      ssl: {
        rejectUnauthorized: false,
      },
      max: 20,
      idleTimeoutMillis: 30000,
      connectionTimeoutMillis: 2000,
    });
    
    // Test connection
    const client = await pool.connect();
    console.log('✅ PostgreSQL connection established');
    client.release();
    
=======
    // Create localhost connection pool
    if (target === 'localhost') {
      localPool = new Pool({

        user: process.env.LOCAL_DB_USER || 'postgres',
        host: process.env.LOCAL_DB_HOST || 'localhost',
        database: process.env.LOCAL_DB_NAME || 'prs_mdms_db',
        password: process.env.LOCAL_DB_PASSWORD || 'password',
        port: process.env.LOCAL_DB_PORT || 5432,
        max: 20,
        idleTimeoutMillis: 30000,
        connectionTimeoutMillis: 2000,
      });

      // Test localhost connection
      const localClient = await localPool.connect();
      console.log('✅ Local DB PostgreSQL connection established');
      localClient.release();
    } else if (target === 'remote') {

      // Create remote connection pool
      remotePool = new Pool({
        user: process.env.REMOTE_DB_USER,
        host: process.env.REMOTE_DB_HOST,
        database: process.env.REMOTE_DB_NAME,
        password: process.env.REMOTE_DB_PASSWORD,
        port: process.env.REMOTE_DB_PORT,
        ssl: {
          rejectUnauthorized: false,
        },
      });

      // Test remote connection
      const remoteClient = await remotePool.connect();
      console.log('✅ Remote DB PostgreSQL connection established');
      remoteClient.release();
    } else {
      console.log('❌ Target Server is not specified correctly');
    }

>>>>>>> 7ad7f124
    // Create tables using your SQL schema
    await createTables(localPool);

    return { localPool, remotePool };
  } catch (error) {
    console.error('❌ Database initialization failed:', error);
    throw error;
  }
}

// Execute SQL schema file
async function createTables(pool) {
  try {
    const schemaPath = path.join(__dirname, '../prsMdms.sql');

    if (!fs.existsSync(schemaPath)) {
      throw new Error(`SQL schema file not found: ${schemaPath}`);
    }

    console.log('📄 Reading SQL schema file:', schemaPath);
    const sqlContent = fs.readFileSync(schemaPath, 'utf8');

    // Split SQL statements (in case there are multiple)
    const statements = sqlContent
      .split(';')
      .map(stmt => stmt.trim())
      .filter(stmt => stmt.length > 0);

    console.log('🔧 Executing SQL schema...');
    for (const statement of statements) {
      await pool.query(statement);
    }

    console.log('✅ Database tables created/verified using SQL schema');
  } catch (error) {
    console.error('❌ Table creation failed:', error);
    throw error;
  }
}

// Query function to execute SQL with parameters
export async function query(text, params = []) {
  const pool = target === 'remote' ? remotePool : localPool;
  if (!pool) {
    throw new Error(`${target} Database not initialized`);
  }

  try {
    const result = await pool.query(text, params);
    return result;
  } catch (error) {
    console.error('❌ Query execution failed:', error);
    console.error('SQL:', text);
    console.error('Params:', params);
    throw error;
  }
}

// Get pool instance
export function getPool() {
  const pool = target === 'remote' ? remotePool : localPool;
  if (!pool) {
    throw new Error(`${target} database not initialized`);
  }
  return pool;
}

// Close database connection
export async function closeDb() {
  if (localPool) {
    await localPool.end();
    console.log('✅ Local PostgreSQL connection pool closed');
  }
  if (remotePool) {
    await remotePool.end();
    console.log('✅ Remote PostgreSQL connection pool closed');
  }
}<|MERGE_RESOLUTION|>--- conflicted
+++ resolved
@@ -16,28 +16,6 @@
 // Initialize PostgreSQL connection
 export async function initDb() {
   try {
-<<<<<<< HEAD
-    // Create connection pool
-    pool = new Pool({
-      user: process.env.DB_USER || 'postgres',
-      host: process.env.DB_HOST || 'localhost',
-      database: process.env.DB_NAME || 'prs_mdms_db',
-      password: process.env.DB_PASSWORD || 'password',
-      port: process.env.DB_PORT || 5432,
-      ssl: {
-        rejectUnauthorized: false,
-      },
-      max: 20,
-      idleTimeoutMillis: 30000,
-      connectionTimeoutMillis: 2000,
-    });
-    
-    // Test connection
-    const client = await pool.connect();
-    console.log('✅ PostgreSQL connection established');
-    client.release();
-    
-=======
     // Create localhost connection pool
     if (target === 'localhost') {
       localPool = new Pool({
@@ -78,7 +56,6 @@
       console.log('❌ Target Server is not specified correctly');
     }
 
->>>>>>> 7ad7f124
     // Create tables using your SQL schema
     await createTables(localPool);
 
